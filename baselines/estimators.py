import sys
import os

from sklearn.svm import SVR
from sklearn.neighbors import KNeighborsRegressor
from sklearn.linear_model import LassoLars
import pandas as pd
import numpy as np

from sklearn.metrics import mean_absolute_percentage_error

from pytorch_forecasting import Baseline, TemporalFusionTransformer, TimeSeriesDataSet, DeepAR, RecurrentNetwork
from pytorch_forecasting.data import GroupNormalizer
from pytorch_forecasting.metrics import MAE, SMAPE, PoissonLoss, QuantileLoss, RMSE
try:
    import lightning.pytorch as pl
except ImportError:
    import pytorch_lightning as pl
    


rootdir = '../'
sys.path.append(rootdir)

import data_opener
import models



class Estimator():
    # whether the model supports begin given a list (variable, lag)
    # to filter the MTS window with.
    support_feature_filtering = None
    #define if the model needs the target column to be in the input
    is_autoregressive = False
    
    def __init__(self, config, target):
        self.config = config
        self.target = target
    
    def fit_predict(self, data_train, data_test):
        """retourne une series pandas correspondant aux valeurs estimés sur le jeu de donnée de test
         1) 
        """
        
        return None
    
    
    def compute_metrics(self, y_pred, y_true, align=True):
        if align:
            y_true = y_true.loc[y_pred.index]  # align time series
        statistics = dict()
        statistics["sse"] = np.sum((y_true - y_pred)**2)
        statistics["R2"] = 1-statistics["sse"]/np.std(y_true)**2/len(y_true)
        statistics["rmse"] = np.sqrt(statistics["sse"]/len(y_true))
        statistics["mape"] = mean_absolute_percentage_error(y_true, y_pred)
        statistics["mfe"] = np.mean(y_true - y_pred)
        return statistics     
    
    def get_metrics(self, fittedvalues, data_test):
        return self.compute_metrics(fittedvalues, data_test[self.target])
        
    def compute_BBCCV(self, y_pred, y_true, K=100, seed=0):
        #return a list of rows corresponding to the in/out metrics in different bootstrap folds.
        # note that our bbccv is sampling N-1 samples and not N compared to the original method.
        rng = np.random.default_rng(seed=seed)
        results = []
        for fold in range(K):
            insample_index = rng.choice(y_pred.index, size=len(y_pred)-1, replace=True)
            outsample_index = [x for x in y_pred.index if x not in insample_index]
            insample_p = y_pred.loc[insample_index]
            insample_t = y_true.loc[insample_index]
            outsample_p = y_pred.loc[outsample_index]
            outsample_t = y_true.loc[outsample_index]
            inmetrics = self.compute_metrics(insample_p, insample_t, align=False)
            outmetrics = self.compute_metrics(outsample_p, outsample_t, align=False)
            
            row = dict(("in_"+key, value) for key, value in inmetrics.items())
            row = {**row, "fold":fold}
            row = {**row, **(dict(("out_"+key, value) for key, value in outmetrics.items()))}
            results.append(row)
        return results



class ARDLModel(Estimator):
    support_feature_filtering = False
    is_autoregressive = True

    def __init__(self, config, target):
        self.model = models.ARDLModel(config, target)
    def fit_predict(self, data_train, data_test):
        self.model.fit(data_train)
        fittedvalues = self.model.fittedvalues(data_test)
        return fittedvalues


class SKLearnVectorized(Estimator):
    support_feature_filtering = True
    # Base class for vectorized approaches in sklearn.
    def fit_predict(self, data_train, data_test, selected_features=None):
        X, y, _ = self.prepare_data_vectorize(data_train, selected_features)
        self.model = self.model.fit(X,y)
        X, y, indexes = self.prepare_data_vectorize(data_test, selected_features)
        fittedvalues = self.model.predict(X)
        fittedvalues = pd.Series(fittedvalues, index=indexes)
        return fittedvalues
        
    def prepare_data_vectorize(self,data, selected_features = None):
        # used to vectorize several timesteps in a dimension 1 vector.
        # vectorize
        y = data[self.target].iloc[self.lags:]
        indexes = y.index
        y = y.values
        window_X = [data.values[i:i+self.lags].reshape((-1,)) for i in range(len(data)-self.lags)]
        X = np.array(window_X)
        # if selected features were given, build filter
        if selected_features is not None:
            mask = np.zeros((self.lags, len(data.columns)), dtype=bool)
            column_index = dict([(name, i) for i, name in enumerate(data.columns)])
            for name, lag in selected_features:
                if lag<=self.lags:  # only count lags in the self.lags window
                    mask[-lag,column_index[name]]=True
            mask = mask.reshape((-1,))
            # apply filter
            X = X[:,mask]
        
        return X, y, indexes
    
    def fit(self, data_train, selected_features=None):
        X, y, _ = self.prepare_data_vectorize(data_train, selected_features)
        self.model = self.model.fit(X,y)
    def predict(self, data_test, selected_features=None):
        X, y, indexes = self.prepare_data_vectorize(data_test, selected_features)
        fittedvalues = self.model.predict(X)
        fittedvalues = pd.Series(fittedvalues, index=indexes)
        return fittedvalues

class SVRModel(SKLearnVectorized):
    def __init__(self, config, target):
        self.target = target
        self.lags = config["lags"]
        self.model =  SVR(**config["skconfig"])

class KNeighborsRegressorModel(SKLearnVectorized):
    #same fit_predict as SVRModel, so inheritance is easier.
    def __init__(self, config, target):
        self.target = target
        self.lags = config["lags"]
        self.model = KNeighborsRegressor(**config["skconfig"])
        
class LassoLarsModel(SKLearnVectorized):
     def __init__(self, config, target):
        self.target = target
        self.lags = config["lags"]
        self.model = LassoLars(**config["skconfig"])

        
        
        
        
##################################################################
#                                                                #
#          Deep models with pytorch forecasting                  #
#                                                                #
##################################################################


class PytorchForecaster(Estimator):
    
    def _prepare_data(self, data, train=True, offset=0):
        # get dataloader
        orig_to_new = dict([(c,str(i)) for i,c in enumerate(data.columns)])
        data = data.rename(columns=orig_to_new)
        newtarget = orig_to_new[self.target]
        data["time"]=range(offset,len(data)+offset)
        data["groups"]=0
        
        dts = TimeSeriesDataSet(
            data,
            target=newtarget,
            time_idx="time",
            group_ids=["groups"],
            max_encoder_length = self.config["lags"],
            time_varying_unknown_reals = list(data.columns[:-2]),
            time_varying_known_reals = ["time"],
            add_relative_time_idx = False,
            add_target_scales = False,
            add_encoder_length = False,
            target_normalizer = None,
            scalers=dict([(var,None) for var in data.columns if var!=newtarget]),
            )
        
        if train:
            return dts, dts.to_dataloader(train=True, batch_size=32)
        
        indextime = pd.DataFrame({"time":data["time"],"index":data.index})
        return  dts, dts.to_dataloader(train=False, batch_size=320), indextime

    def _create_model(self, dts):
        return None
    
    def fit(self, data):
        dts, train_loader = self._prepare_data(data)
        self.offset=len(data)
        self.model = self._create_model(dts)
        self.lightning_trainer = pl.Trainer(max_epochs=self.config["epochs"],
                                       accelerator="gpu", devices=1,
                                       enable_progress_bar=False,
                                       enable_model_summary=False,
                                       enable_checkpointing=False)
        
        self.lightning_trainer.fit(
            self.model,
            train_dataloaders=train_loader
            )
    
    def predict(self, data):
        dts, val_loader, index_time = self._prepare_data(data, train=False, offset=self.offset)
        res = self.model.predict(val_loader, return_index=True, trainer_kwargs={"accelerator":"gpu", "devices":1})
        y_pred = res.output
        dfinfo = res.index
        y_pred = y_pred.cpu().detach().numpy().flatten()
        dfinfo["y_pred"]=y_pred
        dfinfo = dfinfo.merge(index_time,on="time")
        dfinfo.index = dfinfo["index"]
        return dfinfo["y_pred"]

    def fit_predict(self, data_train, data_test):
        self.fit(data_train)
        return self.predict(data_test)


class TFTModel(PytorchForecaster):
    def _create_model(self, dts):
        model = TemporalFusionTransformer.from_dataset(
            dts,
            loss=RMSE(),
            **self.config["config"]
        )
        return model

class DeepARModel(PytorchForecaster):

    def _prepare_data(self, data, train=True, offset=0):
        # get dataloader
        orig_to_new = dict([(c,str(i)) for i,c in enumerate(data.columns)])
        data = data.rename(columns=orig_to_new)
        newtarget = orig_to_new[self.target]
        data["time"]=range(offset,len(data)+offset)
        data["groups"]=0
        
        cols_without_target = [x for x in data.columns[:-2] if x!=newtarget]
        
        dts = TimeSeriesDataSet(
            data,
            target=newtarget,
            time_idx="time",
            group_ids=["groups"],
            max_encoder_length = self.config["lags"],
            time_varying_unknown_reals = [newtarget],
            time_varying_known_reals = ["time"]+cols_without_target,
            add_relative_time_idx = False,
            add_target_scales = False,
            add_encoder_length = False,
            target_normalizer = None,
            scalers=dict([(var,None) for var in data.columns if var!=newtarget]),
            )
        
        if train:
            return dts, dts.to_dataloader(train=True, batch_size=32)
        
        indextime = pd.DataFrame({"time":data["time"],"index":data.index})
        return  dts, dts.to_dataloader(train=False, batch_size=320), indextime
    def _create_model(self, dts):
        model = DeepAR.from_dataset(
            dts,
            **self.config["config"]
        )
        return model


class LSTMModel(DeepARModel):
    def _create_model(self, dts):
        model = RecurrentNetwork.from_dataset(
            dts,
            loss=RMSE(),
            **self.config["config"]
        )
        return model

##################################################################
#                                                                #
#   Create configs for completion and optuna                     #
#                                                                #
##################################################################

def complete_config_from_parameters(name, hyperparameters):
    if name == "ARDLModel":
        config = { "constructor" : {"lags":hyperparameters.get("lags", 10),
                                    "order":hyperparameters.get("order", 10),
                                    "causal":True,
                                    "trend":hyperparameters.get("trend", "ct"),
                                    "seasonal":hyperparameters.get("seasonal", False),
                                    "period":hyperparameters.get("period", None),
                                    "missing":"drop"},
                   "fit" : {"cov_type":hyperparameters.get("cov_type", "HC0"),
                            "cov_kwds":hyperparameters.get("cov_kwds", None)}
                 }
    elif name == "SVRModel":
        config = {"lags":hyperparameters.get("lags", 10),
                  "skconfig":{"kernel":hyperparameters.get("kernel", "rbf"),
                              "degree":hyperparameters.get("degree", 3),
                              "gamma":hyperparameters.get("gamma", "scale"),
                              "coef0":hyperparameters.get("coef0", 0.),
                              "tol":hyperparameters.get("tol", 0.001),
                              "C":hyperparameters.get("C", 1.0),
                              "epsilon":hyperparameters.get("epsilon", 0.1),
                              "shrinking":True}}
    elif name == "KNeighborsRegressorModel":
        config = {"lags":hyperparameters.get("lags", 10),
                  "skconfig":{"n_neighbors":hyperparameters.get("n_neighbors", 5),
                              "weights":hyperparameters.get("weights", "uniform"),
                              "algorithm":hyperparameters.get("algorithm", "auto"),
                              "leaf_size":hyperparameters.get("leaf_size", 30),
                              "p":hyperparameters.get("p", 2),
                              "metric":"minkowski"}}
    elif name == "LassoLarsModel":
        config = {"lags":hyperparameters.get("lags", 10),
                  "skconfig":{"alpha":hyperparameters.get("alpha", 1.),
                              "fit_intercept":True,
                              "fit_path":False}}
    elif name == "TFTModel":
        config = {"lags":hyperparameters.get("lags", 70),
                  "epochs":hyperparameters.get("epochs", 5),
                  "config":{"hidden_size":hyperparameters.get("hidden_size", 16),
                            "lstm_layers":hyperparameters.get("lstm_layers", 2),
                            "attention_head_size":hyperparameters.get("attention_head_size", 4),
                            "dropout":hyperparameters.get("dropout", 0.1),
                            "hidden_continuous_size":hyperparameters.get("hidden_continuous_size", 8),
                           
                  }
            }
        
    elif name == "DeepARModel" or name == "LSTMModel":
        config = {"lags":hyperparameters.get("lags", 70),
                  "epochs":hyperparameters.get("epochs", 5),
                  "config":{"cell_type" : hyperparameters.get("cell_type", "LSTM"),
                            "hidden_size" : hyperparameters.get("hidden_size", 8),
                            "rnn_layers" : hyperparameters.get("rnn_layers", 2),
                            "dropout" : hyperparameters.get("dropout", 0.1)}
            }
    return config

def generate_optuna_parameters(name, trial):
    hp = dict()
    if name == "ARDLModel":
        hp["lags"] = trial.suggest_int("lags",5,20,1,log=False)
        hp["order"] = hp["lags"]
        hp["trend"] = trial.suggest_categorical("trend",["n","t","c", "ct"])
    elif name == "SVRModel":
        hp["lags"] = trial.suggest_int("lags",5,96,1,log=False)
        hp["kernel"] = trial.suggest_categorical("kernel",["linear","rbf","poly", "sigmoid"])
        #hp["degree"] = trial.suggest_int("degree",2,5,1,log=False)
        hp["coef0"] = trial.suggest_float("coef0", 0.0, 2.)
        hp["C"] = trial.suggest_float("C", 0.05, 20., log=True)
    elif name == "KNeighborsRegressorModel":
        hp["lags"] = trial.suggest_int("lags",5,20,1,log=False)
        hp["n_neighbors"] = trial.suggest_int("n_neighbors",3,20,1,log=True)
        hp["weights"] = trial.suggest_categorical("weights",["uniform", "distance"])
        hp["leaf_size"] = trial.suggest_int("leaf_size",20,50,1,log=True)
        hp["p"] = trial.suggest_int("p", 1, 2, 1, log=False)
    elif name == "LassoLarsModel":
        hp["lags"] = trial.suggest_int("lags",5,20,1,log=False)
        hp["alpha"] = trial.suggest_float("alpha", 0.001, 10., log=True)
    elif name == "TFTModel":
        hp["lags"] = trial.suggest_int("lags",5,96,1,log=False)
        hp["epochs"] = trial.suggest_int("epochs",5,10,1,log=False)
        hp["hidden_size"] = trial.suggest_int("hidden_size",8,64,log=True)
        hp["attention_head_size"] = trial.suggest_int("attention_head_size",1,4,1,log=False)
        hp["dropout"] = trial.suggest_float("dropout", 0.1, 0.5, log=False)
        hp["hidden_continuous_size"] = trial.suggest_int("hidden_continuous_size",4,32,log=True)
        hp["lstm_layers"] = trial.suggest_categorical("lstm_layers",[1,2,3])
    elif name == "DeepARModel" or name == "LSTMModel":
        hp["lags"] = trial.suggest_int("lags",5,96,1,log=False)
        hp["epochs"] = trial.suggest_int("epochs",5,10,1,log=False)
        hp["cell_type"] = trial.suggest_categorical("cell_type",["LSTM", "GRU"])
        hp["hidden_size"] = trial.suggest_int("hidden_size",8,64,log=True)
        hp["rnn_layers"] = trial.suggest_categorical("rnn_layers",[1,2,3])
        hp["dropout"] = trial.suggest_float("dropout", 0.1, 0.5, log=False)
    return hp


def generate_optuna_search_space(name):
    hp = dict()
    if name == "ARDLModel":
        hp["lags"] = [96]
        hp["trend"] = ["c"]
    elif name == "SVRModel":
<<<<<<< HEAD
        hp["lags"] = [20]
        hp["kernel"] = ["rbf"] # ["rbf", "sigmoid"]
        hp["coef0"] = [0.0]
        hp["C"] = [ 1.] # [0.1, 1., 10.]
    elif name == "KNeighborRegressorModel":
        hp["lags"] = [20]
        hp["n_neighbors"] = [5,  10,  50]
        hp["weights"] = trial.suggest_categorical("weights",["uniform", "distance"])
        hp["leaf_size"] = [20, 50]
=======
        hp["lags"] = [10]
        hp["kernel"] = ["rbf"] # ["rbf", "sigmoid"]
        hp["coef0"] = [0.0]
        hp["C"] = [ 1.] # [0.1, 1., 10.]
    elif name == "KNeighborsRegressorModel":
        hp["lags"] = [10]
        hp["n_neighbors"] = [10]
        hp["weights"] = ["uniform", "distance"]
        hp["leaf_size"] = [20]
>>>>>>> 88fd2fcd
        hp["p"] = [ 1, 2]
    elif name == "LassoLarsModel":
        hp["lags"] = [20]
        hp["alpha"] = [0.001,0.01, 0.1,  1.,  10.]
    elif name == "TFTModel":
        hp["lags"] = [10]#[96]
        hp["epochs"] = [5,10]
        hp["hidden_size"] = [8]#[8,16,64]
        hp["attention_head_size"] = [1,2]#[1,2,4]
        hp["dropout"] = [0.2]
        hp["hidden_continuous_size"] = [4]#[8]
        hp["lstm_layers"] = [1]#[1,2]
    elif name == "DeepARModel" or name == "LSTMModel":
        hp["lags"] = [10]#[96]
<<<<<<< HEAD
        hp["epochs"] = [5,10]
        hp["cell_type"] = ["LSTM"]#["LSTM", "GRU"]
        hp["hidden_size"] = [16]#[8, 16, 64]
        hp["rnn_layers"] = [1]#[1,2,3]
=======
        hp["epochs"] = [1,2,3,5,10]
        hp["cell_type"] = ["LSTM"]#["LSTM", "GRU"]
        hp["hidden_size"] = [8,16,32]#[8, 16, 64]
        hp["rnn_layers"] = [1,2]#[1,2,3]
>>>>>>> 88fd2fcd
        hp["dropout"] = [0.1]#[0.2]
    return hp


<|MERGE_RESOLUTION|>--- conflicted
+++ resolved
@@ -397,52 +397,37 @@
         hp["lags"] = [96]
         hp["trend"] = ["c"]
     elif name == "SVRModel":
-<<<<<<< HEAD
-        hp["lags"] = [20]
+        hp["lags"] = [96]
         hp["kernel"] = ["rbf"] # ["rbf", "sigmoid"]
         hp["coef0"] = [0.0]
         hp["C"] = [ 1.] # [0.1, 1., 10.]
     elif name == "KNeighborRegressorModel":
         hp["lags"] = [20]
         hp["n_neighbors"] = [5,  10,  50]
-        hp["weights"] = trial.suggest_categorical("weights",["uniform", "distance"])
+        hp["weights"] = ["uniform", "distance"]
         hp["leaf_size"] = [20, 50]
-=======
-        hp["lags"] = [10]
-        hp["kernel"] = ["rbf"] # ["rbf", "sigmoid"]
-        hp["coef0"] = [0.0]
-        hp["C"] = [ 1.] # [0.1, 1., 10.]
-    elif name == "KNeighborsRegressorModel":
-        hp["lags"] = [10]
-        hp["n_neighbors"] = [10]
-        hp["weights"] = ["uniform", "distance"]
-        hp["leaf_size"] = [20]
->>>>>>> 88fd2fcd
         hp["p"] = [ 1, 2]
     elif name == "LassoLarsModel":
         hp["lags"] = [20]
         hp["alpha"] = [0.001,0.01, 0.1,  1.,  10.]
     elif name == "TFTModel":
-        hp["lags"] = [10]#[96]
+        hp["lags"] = [96]
         hp["epochs"] = [5,10]
-        hp["hidden_size"] = [8]#[8,16,64]
-        hp["attention_head_size"] = [1,2]#[1,2,4]
+        hp["hidden_size"] =[8,16,64]
+        hp["attention_head_size"] = [1,2,4]
         hp["dropout"] = [0.2]
-        hp["hidden_continuous_size"] = [4]#[8]
-        hp["lstm_layers"] = [1]#[1,2]
+        hp["hidden_continuous_size"] = [4,8]
+        hp["lstm_layers"] = [1,2]
     elif name == "DeepARModel" or name == "LSTMModel":
-        hp["lags"] = [10]#[96]
-<<<<<<< HEAD
+        hp["lags"] = [96]
         hp["epochs"] = [5,10]
         hp["cell_type"] = ["LSTM"]#["LSTM", "GRU"]
-        hp["hidden_size"] = [16]#[8, 16, 64]
-        hp["rnn_layers"] = [1]#[1,2,3]
-=======
-        hp["epochs"] = [1,2,3,5,10]
+        hp["hidden_size"] = [8, 16, 64]
+        hp["rnn_layers"] = [1,2,3]
+        hp["epochs"] = [5,10]
         hp["cell_type"] = ["LSTM"]#["LSTM", "GRU"]
         hp["hidden_size"] = [8,16,32]#[8, 16, 64]
         hp["rnn_layers"] = [1,2]#[1,2,3]
->>>>>>> 88fd2fcd
         hp["dropout"] = [0.1]#[0.2]
     return hp
 
