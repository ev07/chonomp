import sys
import os

from sklearn.svm import SVR
from sklearn.neighbors import KNeighborsRegressor
from sklearn.linear_model import LassoLars
import pandas as pd
import numpy as np

from sklearn.metrics import mean_absolute_percentage_error

rootdir = '../'
sys.path.append(rootdir)

import data_opener
import models



class Estimator():
    # whether the model supports begin given a list (variable, lag)
    # to filter the MTS window with.
    support_feature_filtering = None
    #define if the model needs the target column to be in the input
    is_autoregressive = False
    
    def __init__(self, config, target):
        self.config = config
        self.target = target
    
    def fit_predict(self, data_train, data_test):
        """retourne une series pandas correspondant aux valeurs estimés sur le jeu de donnée de test
         1) 
        """
        
        return None
    
    
    def compute_metrics(self, y_pred, y_true, align=True):
        if align:
            y_true = y_true.loc[y_pred.index]  # align time series
        statistics = dict()
        statistics["sse"] = np.sum((y_true - y_pred)**2)
        statistics["R2"] = 1-statistics["sse"]/np.std(y_true)**2/len(y_true)
        statistics["rmse"] = np.sqrt(statistics["sse"]/len(y_true))
        statistics["mape"] = mean_absolute_percentage_error(y_true, y_pred)
        statistics["mfe"] = np.mean(y_true - y_pred)
        return statistics     
    
    def get_metrics(self, fittedvalues, data_test):
        return self.compute_metrics(fittedvalues, data_test[self.target])
        
    def compute_BBCCV(self, y_pred, y_true, K=100, seed=0):
        #return a list of rows corresponding to the in/out metrics in different bootstrap folds.
        # note that our bbccv is sampling N-1 samples and not N compared to the original method.
        rng = np.random.default_rng(seed=seed)
        results = []
        for fold in range(K):
            insample_index = rng.choice(y_pred.index, size=len(y_pred)-1, replace=True)
            outsample_index = [x for x in y_pred.index if x not in insample_index]
            insample_p = y_pred.loc[insample_index]
            insample_t = y_true.loc[insample_index]
            outsample_p = y_pred.loc[outsample_index]
            outsample_t = y_true.loc[outsample_index]
            inmetrics = self.compute_metrics(insample_p, insample_t, align=False)
            outmetrics = self.compute_metrics(outsample_p, outsample_t, align=False)
            
            row = dict(("in_"+key, value) for key, value in inmetrics.items())
            row = {**row, "fold":fold}
            row = {**row, **(dict(("out_"+key, value) for key, value in outmetrics.items()))}
            results.append(row)
        return results



class ARDLModel(Estimator):
    support_feature_filtering = False
    is_autoregressive = True

    def __init__(self, config, target):
        self.model = models.ARDLModel(config, target)
    def fit_predict(self, data_train, data_test):
        self.model.fit(data_train)
        fittedvalues = self.model.fittedvalues(data_test)
        return fittedvalues


class SKLearnVectorized(Estimator):
    support_feature_filtering = True
    # Base class for vectorized approaches in sklearn.
    def fit_predict(self, data_train, data_test, selected_features=None):
        X, y, _ = self.prepare_data_vectorize(data_train, selected_features)
        self.model = self.model.fit(X,y)
        X, y, indexes = self.prepare_data_vectorize(data_test, selected_features)
        fittedvalues = self.model.predict(X)
        fittedvalues = pd.Series(fittedvalues, index=indexes)
        return fittedvalues
        
    def prepare_data_vectorize(self,data, selected_features = None):
        # used to vectorize several timesteps in a dimension 1 vector.
        # vectorize
        y = data[self.target].iloc[self.lags:]
        indexes = y.index
        y = y.values
        window_X = [data.values[i:i+self.lags].reshape((-1,)) for i in range(len(data)-self.lags)]
        X = np.array(window_X)
        # if selected features were given, build filter
        if selected_features is not None:
            mask = np.zeros((self.lags, len(data.columns)), dtype=bool)
            column_index = dict([(name, i) for i, name in enumerate(data.columns)])
            for name, lag in selected_features:
                if lag<=self.lags:  # only count lags in the self.lags window
                    mask[-lag,column_index[name]]=True
            mask = mask.reshape((-1,))
            # apply filter
            X = X[:,mask]
        
        return X, y, indexes
    
    def fit(self, data_train, selected_features=None):
        X, y, _ = self.prepare_data_vectorize(data_train, selected_features)
        self.model = self.model.fit(X,y)
    def predict(self, data_test, selected_features=None):
        X, y, indexes = self.prepare_data_vectorize(data_test, selected_features)
        fittedvalues = self.model.predict(X)
        fittedvalues = pd.Series(fittedvalues, index=indexes)
        return fittedvalues

class SVRModel(SKLearnVectorized):
    def __init__(self, config, target):
        self.target = target
        self.lags = config["lags"]
        self.model =  SVR(**config["skconfig"])

class KNeighborsRegressorModel(SKLearnVectorized):
    #same fit_predict as SVRModel, so inheritance is easier.
    def __init__(self, config, target):
        self.target = target
        self.lags = config["lags"]
        self.model = KNeighborsRegressor(**config["skconfig"])
        
class LassoLarsModel(SKLearnVectorized):
     def __init__(self, config, target):
        self.target = target
        self.lags = config["lags"]
        self.model = LassoLars(**config["skconfig"])

        
        
        
        
##################################################################
#                                                                #
#          Deep models with pytorch forecasting                  #
#                                                                #
##################################################################

from pytorch_forecasting import Baseline, TemporalFusionTransformer, TimeSeriesDataSet, DeepAR
from pytorch_forecasting.data import GroupNormalizer
from pytorch_forecasting.metrics import MAE, SMAPE, PoissonLoss, QuantileLoss, RMSE
from pytorch_forecasting.models.temporal_fusion_transformer.tuning import optimize_hyperparameters

import lightning.pytorch as pl


class PytorchForecaster(Estimator):
    
    def _prepare_data(self, data, train=True, offset=0):
        # get dataloader
        orig_to_new = dict([(c,str(i)) for i,c in enumerate(data.columns)])
        data = data.rename(columns=orig_to_new)
        newtarget = orig_to_new[self.target]
        data["time"]=range(offset,len(data)+offset)
        data["groups"]=0
        
        dts = TimeSeriesDataSet(
            data,
            target=newtarget,
            time_idx="time",
            group_ids=["groups"],
            max_encoder_length = self.config["lags"],
            time_varying_unknown_reals = list(data.columns[:-2]),
            time_varying_known_reals = ["time"],
            add_relative_time_idx = False,
            add_target_scales = False,
            add_encoder_length = False,
            target_normalizer = None,
            scalers=dict([(var,None) for var in data.columns if var!=newtarget]),
            )
        
        if train:
            return dts, dts.to_dataloader(train=True, batch_size=32)
        
        indextime = pd.DataFrame({"time":data["time"],"index":data.index})
        return  dts, dts.to_dataloader(train=False, batch_size=320), indextime

    def _create_model(self, dts):
        return None
    
    def fit(self, data):
        dts, train_loader = self._prepare_data(data)
        self.offset=len(data)
        self.model = self._create_model(dts)
        self.lightning_trainer = pl.Trainer(max_epochs=self.config["epochs"],
                                       accelerator="gpu", devices=1)
        
        self.lightning_trainer.fit(
            self.model,
            train_dataloaders=train_loader
            )
    
    def predict(self, data):
        dts, val_loader, index_time = self._prepare_data(data, train=False, offset=self.offset)
        res = self.model.predict(val_loader, return_index=True, trainer_kwargs={"accelerator":"gpu", "devices":1})
        y_pred = res.output
        dfinfo = res.index
        y_pred = y_pred.cpu().detach().numpy().flatten()
        dfinfo["y_pred"]=y_pred
        dfinfo = dfinfo.merge(index_time,on="time")
        dfinfo.index = dfinfo["index"]
        return dfinfo["y_pred"]

    def fit_predict(self, data_train, data_test):
        self.fit(data_train)
        return self.predict(data_test)


class TFTModel(PytorchForecaster):
    def _create_model(self, dts):
        model = TemporalFusionTransformer.from_dataset(
            dts,
            loss=RMSE(),
            **self.config["config"]
        )
        return model

class DeepARModel(PytorchForecaster):

    def _prepare_data(self, data, train=True, offset=0):
        # get dataloader
        orig_to_new = dict([(c,i) for i,c in enumerate(data.columns)])
        data = data.rename(columns=orig_to_new)
        newtarget = orig_to_new[self.target]
        data["time"]=pd.Series(range(offset,len(data)+offset))
        data["groups"]=0
        
        cols_without_target = [x for x in data.columns[:-2] if x!=newtarget]
        
        dts = TimeSeriesDataSet(
            data,
            target=newtarget,
            time_idx="time",
            group_ids=["groups"],
            max_encoder_length = self.config["lags"],
            time_varying_unknown_reals = [newtarget],
            time_varying_known_reals = ["time"]+cols_without_target,
            add_relative_time_idx = False,
            add_target_scales = False,
            add_encoder_length = False,
            target_normalizer = None,
            scalers=dict([(var,None) for var in data.columns]),
            )
        
        if train:
            return dts, dts.to_dataloader(train=True, batch_size=32)
        
        indextime = pd.DataFrame({"time":data["time"],"index":data.index})
        return  dts, dts_val.to_dataloader(train=False, batch_size=320), indextime
    def _create_model(self, dts):
        model = DeepAR.from_dataset(
            dts,
            **self.config["config"]
        )
        return model



##################################################################
#                                                                #
#   Create configs for completion and optuna                     #
#                                                                #
##################################################################

def complete_config_from_parameters(name, hyperparameters):
    if name == "ARDLModel":
        config = { "constructor" : {"lags":hyperparameters.get("lags", 10),
                                    "order":hyperparameters.get("order", 10),
                                    "causal":True,
                                    "trend":hyperparameters.get("trend", "ct"),
                                    "seasonal":hyperparameters.get("seasonal", False),
                                    "period":hyperparameters.get("period", None),
                                    "missing":"drop"},
                   "fit" : {"cov_type":hyperparameters.get("cov_type", "HC0"),
                            "cov_kwds":hyperparameters.get("cov_kwds", None)}
                 }
    elif name == "SVRModel":
        config = {"lags":hyperparameters.get("lags", 10),
                  "skconfig":{"kernel":hyperparameters.get("kernel", "rbf"),
                              "degree":hyperparameters.get("degree", 3),
                              "gamma":hyperparameters.get("gamma", "scale"),
                              "coef0":hyperparameters.get("coef0", 0.),
                              "tol":hyperparameters.get("tol", 0.001),
                              "C":hyperparameters.get("C", 1.0),
                              "epsilon":hyperparameters.get("epsilon", 0.1),
                              "shrinking":True}}
    elif name == "KNeighborsRegressorModel":
        config = {"lags":hyperparameters.get("lags", 10),
                  "skconfig":{"n_neighbors":hyperparameters.get("n_neighbors", 5),
                              "weights":hyperparameters.get("weights", "uniform"),
                              "algorithm":hyperparameters.get("algorithm", "auto"),
                              "leaf_size":hyperparameters.get("leaf_size", 30),
                              "p":hyperparameters.get("p", 2),
                              "metric":"minkowski"}}
    elif name == "LassoLarsModel":
        config = {"lags":hyperparameters.get("lags", 10),
                  "skconfig":{"alpha":hyperparameters.get("alpha", 1.),
                              "fit_intercept":True,
                              "fit_path":False}}
    elif name == "TFTModel":
        config = {"lags":hyperparameters.get("lags", 70),
                  "epochs":hyperparameters.get("epochs", 5),
                  "config":{"hidden_size":hyperparameters.get("hidden_size", 16),
                            "lstm_layers":hyperparameters.get("lstm_layers", 2),
                            "attention_head_size":hyperparameters.get("attention_head_size", 4),
                            "dropout":hyperparameters.get("dropout", 0.1),
                            "hidden_continuous_size":hyperparameters.get("hidden_continuous_size", 8),
                           
                  }
            }
        
    elif name == "DeepARModel":
        config = {"lags":hyperparameters.get("lags", 70),
<<<<<<< HEAD
                  "epochs":hyperparameters.get("lags", 5),
                  "config":{
            }}
=======
                  "epochs":hyperparameters.get("epochs", 5),
                  "config":{"cell_type" = hyperparameters.get("cell_type", "LSTM"),
                            "hidden_size" = hyperparameters.get("hidden_size", 8),
                            "rnn_layers" = hyperparameters.get("rnn_layers", 2),
                            "dropout" = hyperparameters.get("dropout", 0.1)}
            }
>>>>>>> a698ce6e
    return config

def generate_optuna_parameters(name, trial):
    hp = dict()
    if name == "ARDLModel":
        hp["lags"] = trial.suggest_int("lags",5,20,1,log=False)
        hp["order"] = hp["lags"]
        hp["trend"] = trial.suggest_categorical("trend",["n","t","c", "ct"])
    elif name == "SVRModel":
        hp["lags"] = trial.suggest_int("lags",5,20,1,log=False)
        hp["kernel"] = trial.suggest_categorical("kernel",["linear","rbf","poly", "sigmoid"])
        #hp["degree"] = trial.suggest_int("degree",2,5,1,log=False)
        hp["coef0"] = trial.suggest_float("coef0", 0.0, 2.)
        hp["C"] = trial.suggest_float("C", 0.05, 20., log=True)
    elif name == "KNeighborsRegressorModel":
        hp["lags"] = trial.suggest_int("lags",5,20,1,log=False)
        hp["n_neighbors"] = trial.suggest_int("n_neighbors",3,20,1,log=True)
        hp["weights"] = trial.suggest_categorical("weights",["uniform", "distance"])
        hp["leaf_size"] = trial.suggest_int("leaf_size",20,50,1,log=True)
        hp["p"] = trial.suggest_int("p", 1, 2, 1, log=False)
    elif name == "LassoLarsModel":
        hp["lags"] = trial.suggest_int("lags",5,20,1,log=False)
        hp["alpha"] = trial.suggest_float("alpha", 0.001, 10., log=True)
    elif name == "TFTModel":
        hp["lags"] = trial.suggest_int("lags",5,70,1,log=False)
        hp["epochs"] = trial.suggest_int("epochs",5,10,1,log=False)
        hp["hidden_size"] = trial.suggest_int("hidden_size",8,64,log=True)
        hp["attention_head_size"] = trial.suggest_int("attention_head_size",1,4,1,log=False)
        hp["dropout"] = trial.suggest_float("dropout", 0.1, 0.5, log=False)
        hp["hidden_continuous_size"] = trial.suggest_int("hidden_continuous_size",4,32,log=True)
        hp["lstm_layers"] = trial.suggest_categorical("lstm_layers",[1,2,3])
    elif name == "DeepARModel":
        hp["lags"] = trial.suggest_int("lags",5,70,1,log=False)
        hp["epochs"] = trial.suggest_int("epochs",5,10,1,log=False)
        hp["cell_type"] = trial.suggest_categorical("cell_type",["LSTM", "GRU"])
        hp["hidden_size"] = trial.suggest_int("hidden_size",8,64,log=True)
        hp["rnn_layers"] = trial.suggest_categorical("rnn_layers",[1,2,3])
        hp["dropout"] = trial.suggest_float("dropout", 0.1, 0.5, log=False)
    return hp


def generate_optuna_search_space(name):
    hp = dict()
    if name == "ARDLModel":
        hp["lags"] = [10]
        hp["trend"] = ["c"]
    elif name == "SVRModel":
        hp["lags"] = [50]
        hp["kernel"] = ["rbf", "sigmoid"]
        hp["coef0"] = [0.0]
        hp["C"] = [ 0.1, 1., 10.]
    elif name == "KNeighborRegressorModel":
        hp["lags"] = [20]
        hp["n_neighbors"] = [5,  10,  50]
        hp["weights"] = trial.suggest_categorical("weights",["uniform", "distance"])
        hp["leaf_size"] = [20, 50]
        hp["p"] = [ 1, 2]
    elif name == "LassoLarsModel":
        hp["lags"] = [20]
        hp["alpha"] = [0.001,0.01, 0.1,  1.,  10.]
    elif name == "TFTModel":
        hp["lags"] = [70]
        hp["epochs"] = [5,10]
        hp["hidden_size"] = [8,16,32,64]
        hp["attention_head_size"] = [1,2,4]
        hp["dropout"] = [0.2]
        hp["hidden_continuous_size"] = [8]
        hp["lstm_layers"] = [1,2]
    elif name == "DeepARModel":
        hp["lags"] = [70]
        hp["epochs"] = [5,10]
        hp["cell_type"] = ["LSTM", "GRU"]
        hp["hidden_size"] = [8, 16, 32, 64]
        hp["rnn_layers"] = [1,2,3]
        hp["dropout"] = [0.1, 0.2, 0.3]
    return hp


<|MERGE_RESOLUTION|>--- conflicted
+++ resolved
@@ -330,18 +330,12 @@
         
     elif name == "DeepARModel":
         config = {"lags":hyperparameters.get("lags", 70),
-<<<<<<< HEAD
-                  "epochs":hyperparameters.get("lags", 5),
-                  "config":{
-            }}
-=======
                   "epochs":hyperparameters.get("epochs", 5),
                   "config":{"cell_type" = hyperparameters.get("cell_type", "LSTM"),
                             "hidden_size" = hyperparameters.get("hidden_size", 8),
                             "rnn_layers" = hyperparameters.get("rnn_layers", 2),
                             "dropout" = hyperparameters.get("dropout", 0.1)}
             }
->>>>>>> a698ce6e
     return config
 
 def generate_optuna_parameters(name, trial):
