--- conflicted
+++ resolved
@@ -143,8 +143,7 @@
         self.target = target
         self.lags = config["lags"]
         self.model = LassoLars(**config["skconfig"])
-<<<<<<< HEAD
-=======
+
         
         
         
@@ -167,7 +166,7 @@
 
 
 
->>>>>>> e5b072eb
+
 
 ##################################################################
 #                                                                #
