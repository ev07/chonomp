--- conflicted
+++ resolved
@@ -379,11 +379,7 @@
 
     def _generate_optuna_search_space():
         hp = dict()
-<<<<<<< HEAD
-        hp["lags"] = [10]
-=======
         hp["lags"] = [20]
->>>>>>> 7b7609d8
         hp["max_features"] = [50]
         hp["threshold"] = [0.000001, 0.00001,  0.0001,  0.001, 0.01]
         hp["alpha"] = [0.001, 0.01, 0.1, 1.,  10.]
